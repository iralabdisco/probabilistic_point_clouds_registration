<<<<<<< HEAD
#include <cmath>
#include <limits>
#include <string>
#include <vector>

#include "ros/ros.h"
#include <boost/make_shared.hpp>
#include <boost/shared_ptr.hpp>
#include <pcl/common/transforms.h>
#include <pcl/io/pcd_io.h>
#include <pcl/kdtree/kdtree_flann.h>
#include <pcl/point_cloud.h>
#include <pcl/point_types.h>
#include <pcl/visualization/cloud_viewer.h>
#include <pcl/visualization/pcl_visualizer.h>
#include <ros/console.h>
#include <pcl/filters/filter.h>

#include <aslam/backend/ErrorTermEuclidean.hpp>
#include <aslam/backend/EuclideanExpression.hpp>
#include <aslam/backend/EuclideanPoint.hpp>
#include <aslam/backend/MEstimatorPolicies.hpp>
#include <aslam/backend/OptimizationProblem.hpp>
#include <aslam/backend/Optimizer.hpp>
#include <aslam/backend/ProbDataAssocPolicy.hpp>
#include <aslam/backend/RotationQuaternion.hpp>

using aslam::backend::ProbDataAssocPolicy;

typedef pcl::PointXYZ PointType;

int main(int argc, char** argv) {
  std::string node_name = "aslam_map_merging";
  ros::init(argc, argv, node_name, ros::init_options::AnonymousName);

  int dim_neighborhood;
  ros::param::param<int>("~dim_neighborhood", dim_neighborhood, 10);
  ROS_INFO("The dimension of neighborhood: %d", dim_neighborhood);

  bool use_gaussian;
  double dof;

  ros::param::param<bool>("~use_gaussian", use_gaussian, false);
  if (use_gaussian) {
    ROS_INFO("Using gaussian model");
  } else {
    ros::param::param<double>("~dof", dof, 5);
    ROS_INFO("Degree of freedom of t-distribution: %f", dof);
  }
  double radius;
  ros::param::param<double>("~radius", radius, 3);
  ROS_INFO("Radius of the neighborhood search: %f", radius);

  ROS_INFO("Loading sparse point cloud");
  std::string sparse_file_name;
  pcl::PointCloud<PointType>::Ptr sparse_cloud =
      boost::make_shared<pcl::PointCloud<PointType>>();
  if (ros::param::get("~sparse_file_name", sparse_file_name) == false ||
      pcl::io::loadPCDFile<PointType>(sparse_file_name, *sparse_cloud) == -1) {
    ROS_INFO("Could not load sparse cloud, closing...");
    exit(1);
  } else {
    ROS_INFO("Using file %s as sparse point cloud", sparse_file_name.c_str());
    std::vector<int> tmp_indices;
    pcl::removeNaNFromPointCloud(*sparse_cloud, *sparse_cloud, tmp_indices);
    ROS_INFO("Removed %d NaN points from sparse cloud", tmp_indices.size());
  }

  ROS_INFO("Loading dense point cloud");
  pcl::PointCloud<PointType>::Ptr dense_cloud =
      boost::make_shared<pcl::PointCloud<PointType>>();
  std::string dense_file_name;
  if (ros::param::get("~dense_file_name", dense_file_name) == false ||
      pcl::io::loadPCDFile<PointType>(dense_file_name, *dense_cloud) == -1) {
    ROS_INFO("Could not load dense cloud, closing...");
    exit(1);
  } else {
    ROS_INFO("Using file %s as dense point cloud", dense_file_name.c_str());
    std::vector<int> tmp_indices;
    pcl::removeNaNFromPointCloud(*dense_cloud, *dense_cloud, tmp_indices);
    ROS_INFO("Removed %d NaN points from dense cloud", tmp_indices.size());
  }

  double dense_filter_size;
  ros::param::param<int>("~dense_filter_size", dense_filter_size, 0);
  ROS_INFO("Dimension of filter for dense map: %d", dense_filter_size);  

  double sparse_filter_size;
  ros::param::param<int>("~sparse_filter_size", sparse_filter_size, 0);
  ROS_INFO("Dimension of filter for sparse map: %d", sparse_filter_size);

  pcl::PointCloud<PointType>::Ptr filterd_dense_cloud;

  pcl::VoxelGrid<PointType> voxel_filter;
  sor.setInputCloud (dense_cloud);
  sor.setLeafSize (dense_filter_size, dense_filter_size, dense_filter_size);
  sor.filter (*cloud_filtered);


  pcl::KdTreeFLANN<PointType> kdtree;
  kdtree.setInputCloud(dense_cloud);
  std::vector<boost::shared_ptr<std::vector<int>>> correspondences(
      sparse_cloud->size());
  std::vector<float> distances(dim_neighborhood);
  for (std::size_t i = 0; i < sparse_cloud->size(); i++) {
    boost::shared_ptr<std::vector<int>> results =
        boost::make_shared<std::vector<int>>();
    kdtree.radiusSearch(*sparse_cloud, i, radius, *results, distances,
                        dim_neighborhood);
    ROS_DEBUG("Found %d correspondences", results->size());
    correspondences[i] = results;
  }

  boost::shared_ptr<aslam::backend::OptimizationProblem> problem(
      new aslam::backend::OptimizationProblem);

  // Random initialization
  std::random_device rd;
  std::mt19937 generator(rd());
  std::uniform_real_distribution<double> random_quat(0, 1);
  std::uniform_real_distribution<double> random_trans(-2, 2);

  // Creates the design variables: rotation and traslation
  Eigen::Vector3d traslation_initial_guess(random_trans(generator),
                                           random_trans(generator),
                                           random_trans(generator));
  boost::shared_ptr<aslam::backend::EuclideanPoint> traslation(
      new aslam::backend::EuclideanPoint(traslation_initial_guess));
  traslation->setActive(true);
  problem->addDesignVariable(traslation);

  Eigen::Vector4d rotation_initial_guess(
      random_quat(generator), random_quat(generator), random_quat(generator),
      random_quat(generator));
  rotation_initial_guess.normalize();
  boost::shared_ptr<aslam::backend::RotationQuaternion> rotation(
      new aslam::backend::RotationQuaternion(rotation_initial_guess));
  rotation->setActive(true);
  problem->addDesignVariable(rotation);

  ProbDataAssocPolicy::ErrorTermGroups error_groups(
      new std::vector<ProbDataAssocPolicy::ErrorTermGroup>);
  Eigen::Vector3d sparse_point, dense_point;
  for (std::size_t i = 0; i < sparse_cloud->size(); i++) {
    ProbDataAssocPolicy::ErrorTermGroup error_group(
        new std::vector<ProbDataAssocPolicy::ErrorTermPtr>);
    error_groups->push_back(error_group);
    sparse_point << sparse_cloud->at(i).x, sparse_cloud->at(i).y,
        sparse_cloud->at(i).z;
    for (int dense_index : *(correspondences[i])) {
      dense_point << dense_cloud->at(dense_index).x,
          dense_cloud->at(dense_index).y, dense_cloud->at(dense_index).z;
      boost::shared_ptr<aslam::backend::ErrorTermEuclidean> error_term(
          new aslam::backend::ErrorTermEuclidean(
              (rotation->toExpression() *
               aslam::backend::EuclideanExpression(sparse_point)) +
                  traslation->toExpression(),
              dense_point, 1));
      boost::shared_ptr<aslam::backend::FixedWeightMEstimator> weight(
          new aslam::backend::FixedWeightMEstimator(1));
      error_term->setMEstimatorPolicy(weight);
      error_group->push_back(error_term);
      problem->addErrorTerm(error_term);
=======
#include "point_cloud_registration/point_cloud_registration.h"

namespace point_cloud_registration
{

PointCloudRegistration::PointCloudRegistration(
    const pcl::PointCloud<pcl::PointXYZ> &source_cloud,
    const pcl::PointCloud<pcl::PointXYZ> &target_cloud,
    const Eigen::SparseMatrix<int, Eigen::RowMajor> &data_association,
    PointCloudRegistrationParams parameters)
    : error_terms_(),
      data_association_(data_association),
      parameters_(parameters),
      weight_updater_(parameters.dof, parameters.dimension,
                      parameters.max_neighbours)
{
    std::copy(std::begin(parameters_.initial_rotation),
              std::end(parameters_.initial_rotation), std::begin(rotation_));
    std::copy(std::begin(parameters_.initial_translation),
              std::end(parameters_.initial_translation),
              std::begin(translation_));
    error_terms_.reserve(source_cloud.size());
    problem_.reset(new ceres::Problem());
    for (size_t i = 0; i < data_association.outerSize(); i++)
    {
        for (Eigen::SparseMatrix<int, Eigen::RowMajor>::InnerIterator it(
                    data_association, i);
                it; ++it)
        {
            ErrorTerm* error_term = new ErrorTerm(source_cloud[it.row()], target_cloud[it.col()]);
            error_terms_.push_back(error_term);
            problem_->AddResidualBlock(
                new ceres::AutoDiffCostFunction < ErrorTerm, ErrorTerm::kResiduals, 4,
                3 > (error_term),
                error_term->weight(), rotation_, translation_);
        }
>>>>>>> d313542a
    }
    weight_updater_callback_.reset(new WeightUpdaterCallback(&data_association_, &parameters_, &error_terms_, &weight_updater_, rotation_, translation_));
    (*weight_updater_callback_)(ceres::IterationSummary());
}

void PointCloudRegistration::solve(ceres::Solver::Options options,
                                   ceres::Solver::Summary *summary)
{
    options.callbacks.push_back(weight_updater_callback_.get());
    options.update_state_every_iteration = true;
    ceres::Solve(options, problem_.get(), summary);
}

Eigen::Affine3d PointCloudRegistration::transformation()
{
    Eigen::Affine3d affine = Eigen::Affine3d::Identity();
    Eigen::Quaternion<double> estimated_rot(rotation_[0], rotation_[1],
                                            rotation_[2], rotation_[3]);
    estimated_rot.normalize();
    affine.rotate(estimated_rot);
    affine.pretranslate(Eigen::Vector3d(translation_));
    return affine;
}
}  // namespace point_cloud_registration<|MERGE_RESOLUTION|>--- conflicted
+++ resolved
@@ -1,168 +1,3 @@
-<<<<<<< HEAD
-#include <cmath>
-#include <limits>
-#include <string>
-#include <vector>
-
-#include "ros/ros.h"
-#include <boost/make_shared.hpp>
-#include <boost/shared_ptr.hpp>
-#include <pcl/common/transforms.h>
-#include <pcl/io/pcd_io.h>
-#include <pcl/kdtree/kdtree_flann.h>
-#include <pcl/point_cloud.h>
-#include <pcl/point_types.h>
-#include <pcl/visualization/cloud_viewer.h>
-#include <pcl/visualization/pcl_visualizer.h>
-#include <ros/console.h>
-#include <pcl/filters/filter.h>
-
-#include <aslam/backend/ErrorTermEuclidean.hpp>
-#include <aslam/backend/EuclideanExpression.hpp>
-#include <aslam/backend/EuclideanPoint.hpp>
-#include <aslam/backend/MEstimatorPolicies.hpp>
-#include <aslam/backend/OptimizationProblem.hpp>
-#include <aslam/backend/Optimizer.hpp>
-#include <aslam/backend/ProbDataAssocPolicy.hpp>
-#include <aslam/backend/RotationQuaternion.hpp>
-
-using aslam::backend::ProbDataAssocPolicy;
-
-typedef pcl::PointXYZ PointType;
-
-int main(int argc, char** argv) {
-  std::string node_name = "aslam_map_merging";
-  ros::init(argc, argv, node_name, ros::init_options::AnonymousName);
-
-  int dim_neighborhood;
-  ros::param::param<int>("~dim_neighborhood", dim_neighborhood, 10);
-  ROS_INFO("The dimension of neighborhood: %d", dim_neighborhood);
-
-  bool use_gaussian;
-  double dof;
-
-  ros::param::param<bool>("~use_gaussian", use_gaussian, false);
-  if (use_gaussian) {
-    ROS_INFO("Using gaussian model");
-  } else {
-    ros::param::param<double>("~dof", dof, 5);
-    ROS_INFO("Degree of freedom of t-distribution: %f", dof);
-  }
-  double radius;
-  ros::param::param<double>("~radius", radius, 3);
-  ROS_INFO("Radius of the neighborhood search: %f", radius);
-
-  ROS_INFO("Loading sparse point cloud");
-  std::string sparse_file_name;
-  pcl::PointCloud<PointType>::Ptr sparse_cloud =
-      boost::make_shared<pcl::PointCloud<PointType>>();
-  if (ros::param::get("~sparse_file_name", sparse_file_name) == false ||
-      pcl::io::loadPCDFile<PointType>(sparse_file_name, *sparse_cloud) == -1) {
-    ROS_INFO("Could not load sparse cloud, closing...");
-    exit(1);
-  } else {
-    ROS_INFO("Using file %s as sparse point cloud", sparse_file_name.c_str());
-    std::vector<int> tmp_indices;
-    pcl::removeNaNFromPointCloud(*sparse_cloud, *sparse_cloud, tmp_indices);
-    ROS_INFO("Removed %d NaN points from sparse cloud", tmp_indices.size());
-  }
-
-  ROS_INFO("Loading dense point cloud");
-  pcl::PointCloud<PointType>::Ptr dense_cloud =
-      boost::make_shared<pcl::PointCloud<PointType>>();
-  std::string dense_file_name;
-  if (ros::param::get("~dense_file_name", dense_file_name) == false ||
-      pcl::io::loadPCDFile<PointType>(dense_file_name, *dense_cloud) == -1) {
-    ROS_INFO("Could not load dense cloud, closing...");
-    exit(1);
-  } else {
-    ROS_INFO("Using file %s as dense point cloud", dense_file_name.c_str());
-    std::vector<int> tmp_indices;
-    pcl::removeNaNFromPointCloud(*dense_cloud, *dense_cloud, tmp_indices);
-    ROS_INFO("Removed %d NaN points from dense cloud", tmp_indices.size());
-  }
-
-  double dense_filter_size;
-  ros::param::param<int>("~dense_filter_size", dense_filter_size, 0);
-  ROS_INFO("Dimension of filter for dense map: %d", dense_filter_size);  
-
-  double sparse_filter_size;
-  ros::param::param<int>("~sparse_filter_size", sparse_filter_size, 0);
-  ROS_INFO("Dimension of filter for sparse map: %d", sparse_filter_size);
-
-  pcl::PointCloud<PointType>::Ptr filterd_dense_cloud;
-
-  pcl::VoxelGrid<PointType> voxel_filter;
-  sor.setInputCloud (dense_cloud);
-  sor.setLeafSize (dense_filter_size, dense_filter_size, dense_filter_size);
-  sor.filter (*cloud_filtered);
-
-
-  pcl::KdTreeFLANN<PointType> kdtree;
-  kdtree.setInputCloud(dense_cloud);
-  std::vector<boost::shared_ptr<std::vector<int>>> correspondences(
-      sparse_cloud->size());
-  std::vector<float> distances(dim_neighborhood);
-  for (std::size_t i = 0; i < sparse_cloud->size(); i++) {
-    boost::shared_ptr<std::vector<int>> results =
-        boost::make_shared<std::vector<int>>();
-    kdtree.radiusSearch(*sparse_cloud, i, radius, *results, distances,
-                        dim_neighborhood);
-    ROS_DEBUG("Found %d correspondences", results->size());
-    correspondences[i] = results;
-  }
-
-  boost::shared_ptr<aslam::backend::OptimizationProblem> problem(
-      new aslam::backend::OptimizationProblem);
-
-  // Random initialization
-  std::random_device rd;
-  std::mt19937 generator(rd());
-  std::uniform_real_distribution<double> random_quat(0, 1);
-  std::uniform_real_distribution<double> random_trans(-2, 2);
-
-  // Creates the design variables: rotation and traslation
-  Eigen::Vector3d traslation_initial_guess(random_trans(generator),
-                                           random_trans(generator),
-                                           random_trans(generator));
-  boost::shared_ptr<aslam::backend::EuclideanPoint> traslation(
-      new aslam::backend::EuclideanPoint(traslation_initial_guess));
-  traslation->setActive(true);
-  problem->addDesignVariable(traslation);
-
-  Eigen::Vector4d rotation_initial_guess(
-      random_quat(generator), random_quat(generator), random_quat(generator),
-      random_quat(generator));
-  rotation_initial_guess.normalize();
-  boost::shared_ptr<aslam::backend::RotationQuaternion> rotation(
-      new aslam::backend::RotationQuaternion(rotation_initial_guess));
-  rotation->setActive(true);
-  problem->addDesignVariable(rotation);
-
-  ProbDataAssocPolicy::ErrorTermGroups error_groups(
-      new std::vector<ProbDataAssocPolicy::ErrorTermGroup>);
-  Eigen::Vector3d sparse_point, dense_point;
-  for (std::size_t i = 0; i < sparse_cloud->size(); i++) {
-    ProbDataAssocPolicy::ErrorTermGroup error_group(
-        new std::vector<ProbDataAssocPolicy::ErrorTermPtr>);
-    error_groups->push_back(error_group);
-    sparse_point << sparse_cloud->at(i).x, sparse_cloud->at(i).y,
-        sparse_cloud->at(i).z;
-    for (int dense_index : *(correspondences[i])) {
-      dense_point << dense_cloud->at(dense_index).x,
-          dense_cloud->at(dense_index).y, dense_cloud->at(dense_index).z;
-      boost::shared_ptr<aslam::backend::ErrorTermEuclidean> error_term(
-          new aslam::backend::ErrorTermEuclidean(
-              (rotation->toExpression() *
-               aslam::backend::EuclideanExpression(sparse_point)) +
-                  traslation->toExpression(),
-              dense_point, 1));
-      boost::shared_ptr<aslam::backend::FixedWeightMEstimator> weight(
-          new aslam::backend::FixedWeightMEstimator(1));
-      error_term->setMEstimatorPolicy(weight);
-      error_group->push_back(error_term);
-      problem->addErrorTerm(error_term);
-=======
 #include "point_cloud_registration/point_cloud_registration.h"
 
 namespace point_cloud_registration
@@ -199,7 +34,6 @@
                 3 > (error_term),
                 error_term->weight(), rotation_, translation_);
         }
->>>>>>> d313542a
     }
     weight_updater_callback_.reset(new WeightUpdaterCallback(&data_association_, &parameters_, &error_terms_, &weight_updater_, rotation_, translation_));
     (*weight_updater_callback_)(ceres::IterationSummary());
